--- conflicted
+++ resolved
@@ -12,13 +12,10 @@
       NEO4J_dbms_connector_http_advertised__address: "localhost:7474"
       NEO4J_dbms_connector_bolt_advertised__address: "localhost:7687"
 #      NEO4J_dbms_connector_bolt_tls__level: "OPTIONAL"
-<<<<<<< HEAD
       NEO4JLABS_PLUGINS: "[\"apoc\"]"
-=======
   redis:
     image: redis
     hostname: redis
     ports:
       - "6379:6379"
->>>>>>> 3e6e7feb
 version: "3"